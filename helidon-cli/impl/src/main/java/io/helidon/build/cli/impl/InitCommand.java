/*
 * Copyright (c) 2020 Oracle and/or its affiliates.
 *
 * Licensed under the Apache License, Version 2.0 (the "License");
 * you may not use this file except in compliance with the License.
 * You may obtain a copy of the License at
 *
 *     http://www.apache.org/licenses/LICENSE-2.0
 *
 * Unless required by applicable law or agreed to in writing, software
 * distributed under the License is distributed on an "AS IS" BASIS,
 * WITHOUT WARRANTIES OR CONDITIONS OF ANY KIND, either express or implied.
 * See the License for the specific language governing permissions and
 * limitations under the License.
 */

package io.helidon.build.cli.impl;

import java.io.File;
import java.net.MalformedURLException;
import java.net.SocketException;
import java.net.SocketTimeoutException;
import java.net.URL;
import java.net.URLClassLoader;
import java.net.UnknownHostException;
import java.nio.file.Path;
import java.util.List;
import java.util.Map;
import java.util.Properties;
import java.util.function.Predicate;

import io.helidon.build.archetype.engine.ArchetypeDescriptor;
import io.helidon.build.archetype.engine.ArchetypeEngine;
import io.helidon.build.archetype.engine.Maps;
import io.helidon.build.cli.harness.Command;
import io.helidon.build.cli.harness.CommandContext;
import io.helidon.build.cli.harness.CommandExecution;
import io.helidon.build.cli.harness.Creator;
import io.helidon.build.cli.harness.Option.Flag;
import io.helidon.build.cli.harness.Option.KeyValue;
import io.helidon.build.cli.impl.FlowNodeControllers.FlowNodeController;
import io.helidon.build.util.BuildToolsProperties;
import io.helidon.build.util.Constants;
import io.helidon.build.util.HelidonVersions;
import io.helidon.build.util.Log;
import io.helidon.build.util.MavenVersion;
import io.helidon.build.util.ProjectConfig;

import static io.helidon.build.util.Requirements.failed;
import static io.helidon.build.cli.harness.CommandContext.ExitStatus;
import static io.helidon.build.cli.impl.Prompter.displayLine;
import static io.helidon.build.cli.impl.Prompter.prompt;
import static io.helidon.build.util.MavenVersion.unqualifiedMinimum;
import static io.helidon.build.util.PomUtils.ensureHelidonPluginConfig;
import static io.helidon.build.util.ProjectConfig.FEATURE_PREFIX;
import static io.helidon.build.util.ProjectConfig.PROJECT_DIRECTORY;
import static io.helidon.build.util.ProjectConfig.PROJECT_FLAVOR;
import static io.helidon.build.util.Style.BoldBrightCyan;

/**
 * The {@code init} command.
 */
@Command(name = "init", description = "Generate a new project")
public final class InitCommand extends BaseCommand implements CommandExecution {

    private static final String MINIMUM_HELIDON_VERSION = "2.0.0";
    private static final int LATEST_HELIDON_VERSION_LOOKUP_RETRIES = 5;
    private static final long HELIDON_VERSION_LOOKUP_INITIAL_RETRY_DELAY = 500;
    private static final long HELIDON_VERSION_LOOKUP_RETRY_DELAY_INCREMENT = 500;

    private final CommonOptions commonOptions;
    private final boolean batch;
    private Flavor flavor;
    private final Build build;
    private String appType;
    private String helidonVersion;
    private final String groupId;
    private final String artifactId;
    private final String packageName;
    private final String name;

    /**
     * Helidon flavors.
     */
    enum Flavor {
        MP("mp"),
        SE("se");

        private final String flavor;

        Flavor(String flavor) {
            this.flavor = flavor;
        }

        @Override
        public String toString() {
            return flavor;
        }
    }

    /**
     * Build systems.
     */
    enum Build {
        MAVEN,
        GRADLE,
    }

    static final String DEFAULT_FLAVOR = "SE";
    static final String DEFAULT_APPTYPE = "basic";
    static final String DEFAULT_GROUP_ID = "mygroupid";
    static final String DEFAULT_ARTIFACT_ID = "myartifactid";
    static final String DEFAULT_PACKAGE = "mypackage";
    static final String DEFAULT_NAME = "myproject";

    @Creator
    InitCommand(
            CommonOptions commonOptions,
            @Flag(name = "batch", description = "Enables non-interactive mode") boolean batch,
            @KeyValue(name = "flavor", description = "Helidon flavor",
                    defaultValue = DEFAULT_FLAVOR) Flavor flavor,
            @KeyValue(name = "build", description = "Build type",
                    defaultValue = "MAVEN") Build build,
            @KeyValue(name = "version", description = "Helidon version") String version,
            @KeyValue(name = "apptype", description = "Application type",
                    defaultValue = DEFAULT_APPTYPE) String appType,
            @KeyValue(name = "groupid", description = "Project's group ID",
                    defaultValue = DEFAULT_GROUP_ID) String groupId,
            @KeyValue(name = "artifactid", description = "Project's artifact ID",
                    defaultValue = DEFAULT_ARTIFACT_ID) String artifactId,
            @KeyValue(name = "package", description = "Project's package name",
                    defaultValue = DEFAULT_PACKAGE) String packageName,
            @KeyValue(name = "name", description = "Project's name",
                    defaultValue = DEFAULT_NAME) String projectName) {
        this.commonOptions = commonOptions;
        this.batch = batch;
        this.build = build;
        this.helidonVersion = version;
        this.flavor = flavor;
        this.appType = appType;
        this.groupId = groupId;
        this.artifactId = artifactId;
        this.packageName = packageName;
        this.name = projectName;
    }

    @Override
    public void execute(CommandContext context) {
        // Check build type

        if (build == Build.MAVEN) {
            assertRequiredMavenVersion();
        } else {
            failed("Gradle support is not implemented");
        }

        // Read CLI config file
        Properties cliConfig = cliConfig();

        // Attempt to find default Helidon version if none provided
        if (helidonVersion == null) {
            try {
<<<<<<< HEAD
                version = defaultHelidonVersion();
            } catch (Exception e) {   // TODO
                context.exitAction(ExitStatus.FAILURE, e.getMessage());
=======
                helidonVersion = defaultHelidonVersion();
                context.logInfo("Using Helidon version " + helidonVersion);
            } catch (Exception e) {
                // If in batch mode we cannot proceed
                if (batch) {
                    context.exitAction(ExitStatus.FAILURE, e.getMessage());
                    return;
                }
            }
        }

        // Need Helidon version and flavor to proceed
        if (!batch) {
            if (helidonVersion == null) {
                helidonVersion = prompt("Helidon version", helidonVersion);
            }
            String f = prompt("Helidon flavor", new String[]{"SE", "MP"}, 0);
            flavor = Flavor.valueOf(f);
        }

        // Gather application types
        AppTypeBrowser browser = new AppTypeBrowser(flavor, helidonVersion);
        displayLine("Gathering application types ... ");
        List<String> appTypes = browser.appTypes();
        if (appTypes.size() == 0) {
            context.exitAction(ExitStatus.FAILURE, "Unable to find application types for "
                    + flavor + " and " + helidonVersion);
            return;
        }

        // Select application type interactively
        if (!batch) {
            appType = prompt("Select application type", appTypes, 0);
        }

        // Find jar and set up class loader
        URLClassLoader cl;
        try {
            File jarFile = browser.archetypeJar(appType).toFile();
            if (!jarFile.exists()) {
                context.exitAction(ExitStatus.FAILURE, jarFile + " does not exist");
>>>>>>> 422e3b5d
                return;
            }
            cl = new URLClassLoader(new URL[]{jarFile.toURI().toURL()}, null);
        } catch (MalformedURLException ex) {
            context.exitAction(ExitStatus.FAILURE, ex.getMessage());
            return;
        }

        // Initialize mutable set of properties and engine
        Map<String, String> properties = initProperties();
        ArchetypeEngine engine = new ArchetypeEngine(cl, properties);

        // Run input flow if not in batch mode
        if (!batch) {
            ArchetypeDescriptor descriptor = engine.descriptor();
            ArchetypeDescriptor.InputFlow inputFlow = descriptor.inputFlow();

            // Process input flow from template and updates properties
            inputFlow.nodes().stream()
                    .map(n -> FlowNodeControllers.create(n, properties))
                    .forEach(FlowNodeController::execute);
        }

        // Generate project using archetype engine
        Path parentDirectory = commonOptions.project().toPath();
        Path projectDir = parentDirectory.resolve(properties.get("name"));
        if (projectDir.toFile().exists()) {
            context.exitAction(ExitStatus.FAILURE, projectDir + " exists");
            return;
        }
        engine.generate(projectDir.toFile());

        // Pom needs correct plugin version, with extensions enabled for devloop
        ensureHelidonPluginConfig(projectDir, BuildToolsProperties.instance().version());

        // Create config file that includes feature information
        ProjectConfig configFile = projectConfig(projectDir);
        configFile.property(PROJECT_DIRECTORY, projectDir.toString());
        configFile.property(PROJECT_FLAVOR, flavor.toString());
        configFile.property(HELIDON_VERSION_PROPERTY, helidonVersion);
        cliConfig.forEach((key, value) -> {
            String propName = (String) key;
            if (propName.startsWith(FEATURE_PREFIX)) {      // Applies to both SE or MP
                configFile.property(propName, (String) value);
            } else if (propName.startsWith(flavor.toString())) {       // Project's flavor
                configFile.property(
                        propName.substring(flavor.toString().length() + 1),
                        (String) value);
            }
        });
        configFile.store();

        String dir = BoldBrightCyan.apply(parentDirectory + Constants.DIR_SEP + projectDir.getFileName());
        Prompter.displayLine("Switch directory to " + dir + " to use CLI");

        if (!batch) {
            Prompter.displayLine("");
            boolean startDev = Prompter.promptYesNo("Start development loop?", false);
            if (startDev) {
                DevCommand devCommand = new DevCommand(new CommonOptions(projectDir.toFile()),
                        true, false);
                devCommand.execute(context);
            }
        }
    }

    private Map<String, String> initProperties() {
        Map<String, String> properties = Maps.fromProperties(System.getProperties());
        properties.put("groupId", groupId);
        properties.put("artifactId", artifactId);
        properties.put("package", packageName);
        properties.put("name", name);
        properties.put("helidonVersion", helidonVersion);
        properties.putIfAbsent("maven", "true");        // No gradle support yet
        return properties;
    }

    private static String defaultHelidonVersion() throws InterruptedException {
        // Check the system property first, primarily to support tests
        String version = System.getProperty(HELIDON_VERSION_PROPERTY);
        if (version == null) {
            version = lookupLatestHelidonVersion(LATEST_HELIDON_VERSION_LOOKUP_RETRIES,
                    HELIDON_VERSION_LOOKUP_INITIAL_RETRY_DELAY,
                    HELIDON_VERSION_LOOKUP_RETRY_DELAY_INCREMENT);
        }
        return version;
    }

    private static String lookupLatestHelidonVersion(int retries,
                                                     long retryDelay,
                                                     long retryDelayIncrement) throws InterruptedException {
        Log.info("Looking up latest Helidon version");
        Predicate<MavenVersion> filter = unqualifiedMinimum(MINIMUM_HELIDON_VERSION);
        int remainingRetries = retries;
        while (remainingRetries > 0) {
            try {
                String version = HelidonVersions.releases(filter).latest().toString();
                Log.debug("Latest Helidon version found: %s", version);
                return version;
            } catch (UnknownHostException | SocketException | SocketTimeoutException e) {
                if (--remainingRetries > 0) {
                    Log.info("  retry %d of %d", retries - remainingRetries + 1, retries);
                    Thread.sleep(retryDelay);
                    retryDelay += retryDelayIncrement;
                }
            } catch (IllegalStateException e) {
                throw new IllegalStateException("No versions >= "
                        + MINIMUM_HELIDON_VERSION
                        + " found, please specify with --version option.");
            } catch (Exception e) {
                Log.debug("Lookup failed: %s", e.toString());
                break;
            }
        }
        throw new IllegalStateException("Version lookup failed, please specify with --version option.");
    }
}<|MERGE_RESOLUTION|>--- conflicted
+++ resolved
@@ -160,11 +160,6 @@
         // Attempt to find default Helidon version if none provided
         if (helidonVersion == null) {
             try {
-<<<<<<< HEAD
-                version = defaultHelidonVersion();
-            } catch (Exception e) {   // TODO
-                context.exitAction(ExitStatus.FAILURE, e.getMessage());
-=======
                 helidonVersion = defaultHelidonVersion();
                 context.logInfo("Using Helidon version " + helidonVersion);
             } catch (Exception e) {
@@ -206,7 +201,6 @@
             File jarFile = browser.archetypeJar(appType).toFile();
             if (!jarFile.exists()) {
                 context.exitAction(ExitStatus.FAILURE, jarFile + " does not exist");
->>>>>>> 422e3b5d
                 return;
             }
             cl = new URLClassLoader(new URL[]{jarFile.toURI().toURL()}, null);
