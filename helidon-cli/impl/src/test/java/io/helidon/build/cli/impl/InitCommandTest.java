--- conflicted
+++ resolved
@@ -66,18 +66,11 @@
                 "--project ", targetDir.toString(),
                 "--version ", HELIDON_VERSION_PREVIOUS,
                 "--groupid", MY_GROUP_ID,
-<<<<<<< HEAD
-                "--artifactid", MY_ARTIFACT_ID);
+                "--artifactid", MY_ARTIFACT_ID,
+                "--package", MY_PACKAGE);
         System.out.println(res.output);
         assertThat(res.code, is(equalTo(0)));
-        assertTrue(Files.exists(targetDir.resolve(MY_ARTIFACT_ID)));
-=======
-                "--artifactid", MY_ARTIFACT_ID,
-                "--package", MY_PACKAGE);
-        assertThat(res.code, is(equalTo(0)));
-        System.out.println(res.output);
         assertPackageExist(targetDir.resolve(MY_ARTIFACT_ID), MY_PACKAGE);
->>>>>>> 967dc642
     }
 
     @Test
