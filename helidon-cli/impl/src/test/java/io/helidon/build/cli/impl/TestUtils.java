/*
 * Copyright (c) 2020 Oracle and/or its affiliates.
 *
 * Licensed under the Apache License, Version 2.0 (the "License");
 * you may not use this file except in compliance with the License.
 * You may obtain a copy of the License at
 *
 *     http://www.apache.org/licenses/LICENSE-2.0
 *
 * Unless required by applicable law or agreed to in writing, software
 * distributed under the License is distributed on an "AS IS" BASIS,
 * WITHOUT WARRANTIES OR CONDITIONS OF ANY KIND, either express or implied.
 * See the License for the specific language governing permissions and
 * limitations under the License.
 */
package io.helidon.build.cli.impl;

import java.io.File;
import java.io.IOException;
import java.io.InputStream;
import java.nio.charset.StandardCharsets;
import java.nio.file.Files;
import java.nio.file.Path;
import java.util.ArrayList;
import java.util.Arrays;
import java.util.List;
import java.util.concurrent.TimeUnit;

import static io.helidon.build.cli.impl.BaseCommand.HELIDON_VERSION_PROPERTY;
import static io.helidon.build.test.StripAnsi.stripAnsi;
import static org.junit.jupiter.api.Assertions.assertTrue;

/**
 * CLI test utils.
 */
class TestUtils {

    private TestUtils() {
    }

    static String javaPath() {
        String javaHome = System.getProperty("java.home");
        if (javaHome != null) {
            File javaHomeBin = new File(javaHome, "bin");
            if (javaHomeBin.exists() && javaHomeBin.isDirectory()) {
                File javaBin = new File(javaHomeBin, "java");
                if (javaBin.exists() && javaBin.isFile()) {
                    return javaBin.getAbsolutePath();
                }
            }
        }
        return "java";
    }

    static String resourceAsString(String name) {
        InputStream is = TestUtils.class.getResourceAsStream(name);
        try {
            return new String(is.readAllBytes(), StandardCharsets.UTF_8);
        } catch (IOException ex) {
            throw new RuntimeException(ex);
        }
    }

    static class ExecResult {

        final int code;
        final String output;

        ExecResult(int code, String output) {
            this.code = code;
            this.output = output;
        }
    }

    static ExecResult exec(String... args) throws IOException, InterruptedException {
<<<<<<< HEAD
        return execWithDirAndInput(null, null, args);
    }

    static ExecResult execWithDirAndInput(File wd, File input, String... args) throws IOException, InterruptedException {
        List<String> cmdArgs = new ArrayList<>();
        cmdArgs.addAll(List.of(javaPath(), "-cp", "\"" + System.getProperty("java.class.path") + "\""));
        String version = System.getProperty(HELIDON_VERSION);
=======
        List<String> cmdArgs = new ArrayList<>(List.of(javaPath(), "-cp", "\"" + System.getProperty("java.class.path") + "\""));
        String version = System.getProperty(HELIDON_VERSION_PROPERTY);
>>>>>>> 226ec07a
        if (version != null) {
            cmdArgs.add("-D" + HELIDON_VERSION_PROPERTY + "=" + version);
        }
        cmdArgs.add(Main.class.getName());
        cmdArgs.addAll(Arrays.asList(args));
        ProcessBuilder pb = new ProcessBuilder(cmdArgs);
        if (wd != null) {
            pb.directory(wd);
        }
        if (input != null) {
            pb.redirectInput(input);
        }
        Process p = pb.redirectErrorStream(true).start();
        String output = new String(p.getInputStream().readAllBytes(), StandardCharsets.UTF_8);
        if (!p.waitFor(10, TimeUnit.SECONDS)) {
            throw new IllegalStateException("timeout waiting for process");
        }
        return new ExecResult(p.exitValue(), stripAnsi(output));
    }

    static void assertPackageExist(Path projectPath, String packageName) {
        assertTrue(Files.exists(projectPath));
        Path path = projectPath.resolve("src/main/java");
        assertTrue(Files.exists(path));
        String[] dirs = packageName.split("\\.");
        for (String dir : dirs) {
            path = path.resolve(dir);
            assertTrue(Files.exists(path));
        }
    }
}<|MERGE_RESOLUTION|>--- conflicted
+++ resolved
@@ -27,7 +27,6 @@
 import java.util.concurrent.TimeUnit;
 
 import static io.helidon.build.cli.impl.BaseCommand.HELIDON_VERSION_PROPERTY;
-import static io.helidon.build.test.StripAnsi.stripAnsi;
 import static org.junit.jupiter.api.Assertions.assertTrue;
 
 /**
@@ -73,18 +72,15 @@
     }
 
     static ExecResult exec(String... args) throws IOException, InterruptedException {
-<<<<<<< HEAD
+        List<String> cmdArgs = new ArrayList<>(List.of(javaPath(), "-cp", "\"" + System.getProperty("java.class.path") + "\""));
+        String version = System.getProperty(HELIDON_VERSION_PROPERTY);
         return execWithDirAndInput(null, null, args);
     }
 
     static ExecResult execWithDirAndInput(File wd, File input, String... args) throws IOException, InterruptedException {
         List<String> cmdArgs = new ArrayList<>();
         cmdArgs.addAll(List.of(javaPath(), "-cp", "\"" + System.getProperty("java.class.path") + "\""));
-        String version = System.getProperty(HELIDON_VERSION);
-=======
-        List<String> cmdArgs = new ArrayList<>(List.of(javaPath(), "-cp", "\"" + System.getProperty("java.class.path") + "\""));
         String version = System.getProperty(HELIDON_VERSION_PROPERTY);
->>>>>>> 226ec07a
         if (version != null) {
             cmdArgs.add("-D" + HELIDON_VERSION_PROPERTY + "=" + version);
         }
@@ -102,7 +98,7 @@
         if (!p.waitFor(10, TimeUnit.SECONDS)) {
             throw new IllegalStateException("timeout waiting for process");
         }
-        return new ExecResult(p.exitValue(), stripAnsi(output));
+        return new ExecResult(p.exitValue(), output);
     }
 
     static void assertPackageExist(Path projectPath, String packageName) {
