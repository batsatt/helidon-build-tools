--- conflicted
+++ resolved
@@ -1,9 +1,5 @@
 /*
-<<<<<<< HEAD
  * Copyright (c) 2018, 2020 Oracle and/or its affiliates.
-=======
- * Copyright (c) 2018, 2020 Oracle and/or its affiliates. All rights reserved.
->>>>>>> c982510a
  *
  * Licensed under the Apache License, Version 2.0 (the "License");
  * you may not use this file except in compliance with the License.
